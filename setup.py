--- conflicted
+++ resolved
@@ -1,31 +1,27 @@
-
-from setuptools import setup, find_packages
-import sys
-
-
-VERSION = "v0.2.3"
-
-py2 = sys.version_info[0] == 2
-py3 = sys.version_info[0] == 3
-
-<<<<<<< HEAD
-_install_requires = ["pc-ble-driver-py", "pycrypto"]
-=======
-_install_requires = ["pc-ble-driver-py", "pytz"]
->>>>>>> c345a1d7
-
-if py2:
-    _install_requires.extend(["enum34"])
-
-
-setup(
-    name="blatann",
-    version=VERSION.lstrip("v"),  # Remove the leading v, pip doesn't like that
-    description="API for controlling nRF52 connectivity devices through pc-ble-driver-py",
-    url="https://github.com/ThomasGerstenberg/blatann",
-    author="Thomas Gerstenberg",
-    email="tgerst6@gmail.com",
-    keywords="ble bluetooth nrf52 nordic",
-    packages=find_packages(exclude=["test", "test.*"]),
-    install_requires=_install_requires,
-)
+
+from setuptools import setup, find_packages
+import sys
+
+
+VERSION = "v0.2.3"
+
+py2 = sys.version_info[0] == 2
+py3 = sys.version_info[0] == 3
+
+_install_requires = ["pc-ble-driver-py", "pycrypto", "pytz"]
+
+if py2:
+    _install_requires.extend(["enum34"])
+
+
+setup(
+    name="blatann",
+    version=VERSION.lstrip("v"),  # Remove the leading v, pip doesn't like that
+    description="API for controlling nRF52 connectivity devices through pc-ble-driver-py",
+    url="https://github.com/ThomasGerstenberg/blatann",
+    author="Thomas Gerstenberg",
+    email="tgerst6@gmail.com",
+    keywords="ble bluetooth nrf52 nordic",
+    packages=find_packages(exclude=["test", "test.*"]),
+    install_requires=_install_requires,
+)